--- conflicted
+++ resolved
@@ -177,12 +177,7 @@
 CLAUDE*.md
 .claude/
 .qodo/
-<<<<<<< HEAD
 .cursor/
 
 # Cloned repositories
-claude-code-mcp/
-=======
-claude-code-mcp/
-.cursor/
->>>>>>> f455feb2
+claude-code-mcp/