<<<<<<< HEAD
"""Central registry for Vibe Check MCP server tools.

This module consolidates references to every FastMCP tool defined within
``src/vibe_check/server/tools`` so tests and diagnostics can introspect the
available capabilities without needing to import each module individually.
"""

from __future__ import annotations

from typing import Callable, Dict, Iterable, List

from .system import (
    server_status,
    get_telemetry_summary,
    list_registered_tools,
)
from .text_analysis import (
    analyze_text_nollm,
    demo_analyze_text,
    demo_large_prompt_handling,
)
from .project_context import (
    detect_project_libraries,
    load_project_context,
    create_vibe_check_directory_structure,
    register_project_for_vibe_check,
)
from .github_integration import (
=======
"""Public exports for server-side MCP tools.

Historically the tooling module exposed a flat namespace that callers could
import from (``from vibe_check.server.tools import register_text_analysis_tools``).
The refactor that introduced the ``tools`` package left this file empty which in
turn caused ``AttributeError`` during star-import validation.  The utilities
below surface the key registration helpers and tool entry-points so the package
behaves like the pre-refactor module again.
"""

from .context7_integration import (
    Context7Manager,
    context7_manager,
    register_context7_tools,
)
from .github_integration import (
    register_github_tools,
>>>>>>> e1a8ce5e
    analyze_issue_nollm,
    analyze_pr_nollm,
    review_pr_comprehensive,
)
from .integration_decisions import (
    check_integration_alternatives,
<<<<<<< HEAD
    analyze_integration_decision_text,
    integration_decision_framework,
    integration_research_with_websearch,
    analyze_integration_patterns,
    quick_tech_scan,
    analyze_integration_effort,
)
from .productivity import (
    analyze_doom_loops,
    session_health_check,
    productivity_intervention,
    reset_session_tracking,
)
from .mentor.core import vibe_check_mentor

LOCAL_TOOL_REGISTRY: Dict[str, Callable] = {
    "server_status": server_status,
    "get_telemetry_summary": get_telemetry_summary,
    "list_tools": list_registered_tools,
    "analyze_text_nollm": analyze_text_nollm,
    "demo_analyze_text": demo_analyze_text,
    "demo_large_prompt_handling": demo_large_prompt_handling,
    "detect_project_libraries": detect_project_libraries,
    "load_project_context": load_project_context,
    "create_vibe_check_directory_structure": create_vibe_check_directory_structure,
    "register_project_for_vibe_check": register_project_for_vibe_check,
    "analyze_issue_nollm": analyze_issue_nollm,
    "analyze_pr_nollm": analyze_pr_nollm,
    "review_pr_comprehensive": review_pr_comprehensive,
    "check_integration_alternatives": check_integration_alternatives,
    "analyze_integration_decision_text": analyze_integration_decision_text,
    "integration_decision_framework": integration_decision_framework,
    "integration_research_with_websearch": integration_research_with_websearch,
    "analyze_integration_patterns": analyze_integration_patterns,
    "quick_tech_scan": quick_tech_scan,
    "analyze_integration_effort": analyze_integration_effort,
    "analyze_doom_loops": analyze_doom_loops,
    "session_health_check": session_health_check,
    "productivity_intervention": productivity_intervention,
    "reset_session_tracking": reset_session_tracking,
    "vibe_check_mentor": vibe_check_mentor,
}


def iter_local_tools() -> Iterable[Callable]:
    """Yield all server-defined MCP tool callables."""

    return LOCAL_TOOL_REGISTRY.values()


def get_local_tool_registry() -> Dict[str, Callable]:
    """Return a copy of the registry mapping tool names to callables."""

    return dict(LOCAL_TOOL_REGISTRY)


def get_local_tool_names() -> List[str]:
    """Return sorted tool names for diagnostics and testing."""

    return sorted(LOCAL_TOOL_REGISTRY.keys())


__all__ = [
    "LOCAL_TOOL_REGISTRY",
    "iter_local_tools",
    "get_local_tool_registry",
    "get_local_tool_names",
=======
    register_integration_decision_tools,
)
from .mentor.core import register_mentor_tools, vibe_check_mentor
from .productivity import (
    register_productivity_tools,
    reset_session_tracking,
)
from .project_context import (
    register_project_context_tools,
    detect_project_libraries,
    load_project_context,
    create_vibe_check_directory_structure,
    register_project_for_vibe_check,
)
from .system import register_system_tools, server_status, get_telemetry_summary
from .text_analysis import (
    register_text_analysis_tools,
    demo_large_prompt_handling,
)

__all__ = [
    "Context7Manager",
    "context7_manager",
    "register_context7_tools",
    "register_github_tools",
    "analyze_issue_nollm",
    "analyze_pr_nollm",
    "review_pr_comprehensive",
    "check_integration_alternatives",
    "register_integration_decision_tools",
    "register_mentor_tools",
    "vibe_check_mentor",
    "register_productivity_tools",
    "reset_session_tracking",
    "register_project_context_tools",
    "detect_project_libraries",
    "load_project_context",
    "create_vibe_check_directory_structure",
    "register_project_for_vibe_check",
    "register_system_tools",
    "server_status",
    "get_telemetry_summary",
    "register_text_analysis_tools",
    "demo_large_prompt_handling",
>>>>>>> e1a8ce5e
]<|MERGE_RESOLUTION|>--- conflicted
+++ resolved
@@ -1,16 +1,63 @@
-<<<<<<< HEAD
-"""Central registry for Vibe Check MCP server tools.
+"""Public exports for server-side MCP tools.
 
-This module consolidates references to every FastMCP tool defined within
-``src/vibe_check/server/tools`` so tests and diagnostics can introspect the
-available capabilities without needing to import each module individually.
+This module serves two purposes:
+
+1. **Tool Registry**: Consolidates references to every FastMCP tool callable so
+   tests and diagnostics can introspect available capabilities without importing
+   each module individually.
+
+2. **Registration Helpers**: Exposes registration functions that the server uses
+   to attach tools to the MCP instance based on environment configuration.
+
+Historically the tooling module exposed a flat namespace that callers could
+import from (``from vibe_check.server.tools import register_text_analysis_tools``).
+The refactor that introduced the ``tools`` package required this module to surface
+both the registry utilities and the registration helpers so the package behaves
+like the pre-refactor module again.
 """
 
 from __future__ import annotations
 
 from typing import Callable, Dict, Iterable, List
 
+from .context7_integration import (
+    Context7Manager,
+    context7_manager,
+    register_context7_tools,
+)
+from .github_integration import (
+    register_github_tools,
+    analyze_issue_nollm,
+    analyze_pr_nollm,
+    review_pr_comprehensive,
+)
+from .integration_decisions import (
+    check_integration_alternatives,
+    analyze_integration_decision_text,
+    integration_decision_framework,
+    integration_research_with_websearch,
+    analyze_integration_patterns,
+    quick_tech_scan,
+    analyze_integration_effort,
+    register_integration_decision_tools,
+)
+from .mentor.core import register_mentor_tools, vibe_check_mentor
+from .productivity import (
+    analyze_doom_loops,
+    session_health_check,
+    productivity_intervention,
+    reset_session_tracking,
+    register_productivity_tools,
+)
+from .project_context import (
+    detect_project_libraries,
+    load_project_context,
+    create_vibe_check_directory_structure,
+    register_project_for_vibe_check,
+    register_project_context_tools,
+)
 from .system import (
+    register_system_tools,
     server_status,
     get_telemetry_summary,
     list_registered_tools,
@@ -19,55 +66,10 @@
     analyze_text_nollm,
     demo_analyze_text,
     demo_large_prompt_handling,
+    register_text_analysis_tools,
 )
-from .project_context import (
-    detect_project_libraries,
-    load_project_context,
-    create_vibe_check_directory_structure,
-    register_project_for_vibe_check,
-)
-from .github_integration import (
-=======
-"""Public exports for server-side MCP tools.
 
-Historically the tooling module exposed a flat namespace that callers could
-import from (``from vibe_check.server.tools import register_text_analysis_tools``).
-The refactor that introduced the ``tools`` package left this file empty which in
-turn caused ``AttributeError`` during star-import validation.  The utilities
-below surface the key registration helpers and tool entry-points so the package
-behaves like the pre-refactor module again.
-"""
-
-from .context7_integration import (
-    Context7Manager,
-    context7_manager,
-    register_context7_tools,
-)
-from .github_integration import (
-    register_github_tools,
->>>>>>> e1a8ce5e
-    analyze_issue_nollm,
-    analyze_pr_nollm,
-    review_pr_comprehensive,
-)
-from .integration_decisions import (
-    check_integration_alternatives,
-<<<<<<< HEAD
-    analyze_integration_decision_text,
-    integration_decision_framework,
-    integration_research_with_websearch,
-    analyze_integration_patterns,
-    quick_tech_scan,
-    analyze_integration_effort,
-)
-from .productivity import (
-    analyze_doom_loops,
-    session_health_check,
-    productivity_intervention,
-    reset_session_tracking,
-)
-from .mentor.core import vibe_check_mentor
-
+# Central registry mapping tool names to their callable implementations
 LOCAL_TOOL_REGISTRY: Dict[str, Callable] = {
     "server_status": server_status,
     "get_telemetry_summary": get_telemetry_summary,
@@ -116,54 +118,47 @@
 
 
 __all__ = [
+    # Registry utilities (PR #273)
     "LOCAL_TOOL_REGISTRY",
     "iter_local_tools",
     "get_local_tool_registry",
     "get_local_tool_names",
-=======
-    register_integration_decision_tools,
-)
-from .mentor.core import register_mentor_tools, vibe_check_mentor
-from .productivity import (
-    register_productivity_tools,
-    reset_session_tracking,
-)
-from .project_context import (
-    register_project_context_tools,
-    detect_project_libraries,
-    load_project_context,
-    create_vibe_check_directory_structure,
-    register_project_for_vibe_check,
-)
-from .system import register_system_tools, server_status, get_telemetry_summary
-from .text_analysis import (
-    register_text_analysis_tools,
-    demo_large_prompt_handling,
-)
-
-__all__ = [
+    # Context7 integration (PR #272)
     "Context7Manager",
     "context7_manager",
     "register_context7_tools",
+    # Registration helpers
     "register_github_tools",
+    "register_integration_decision_tools",
+    "register_mentor_tools",
+    "register_productivity_tools",
+    "register_project_context_tools",
+    "register_system_tools",
+    "register_text_analysis_tools",
+    # Tool callables
     "analyze_issue_nollm",
     "analyze_pr_nollm",
     "review_pr_comprehensive",
     "check_integration_alternatives",
-    "register_integration_decision_tools",
-    "register_mentor_tools",
+    "analyze_integration_decision_text",
+    "integration_decision_framework",
+    "integration_research_with_websearch",
+    "analyze_integration_patterns",
+    "quick_tech_scan",
+    "analyze_integration_effort",
     "vibe_check_mentor",
-    "register_productivity_tools",
+    "analyze_doom_loops",
+    "session_health_check",
+    "productivity_intervention",
     "reset_session_tracking",
-    "register_project_context_tools",
     "detect_project_libraries",
     "load_project_context",
     "create_vibe_check_directory_structure",
     "register_project_for_vibe_check",
-    "register_system_tools",
     "server_status",
     "get_telemetry_summary",
-    "register_text_analysis_tools",
+    "list_registered_tools",
+    "analyze_text_nollm",
+    "demo_analyze_text",
     "demo_large_prompt_handling",
->>>>>>> e1a8ce5e
 ]