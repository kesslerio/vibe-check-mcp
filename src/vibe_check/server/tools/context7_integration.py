--- conflicted
+++ resolved
@@ -89,25 +89,27 @@
 class Context7Manager:
     """Manages Context7 MCP server interactions with caching and fallback."""
     
-<<<<<<< HEAD
     def __init__(
         self, 
+        max_cache_size: int = 1000,  # Backward compatibility
         config: Optional[Context7Config] = None,
         mcp_client: Optional[Any] = None
     ):
         if mcp_client and not hasattr(mcp_client, 'call_tool'):
             raise ValueError("Invalid MCP client provided to Context7Manager")
             
-        # Initialize configuration
-        self._config = config or Context7Config()
+        # Initialize configuration (backward compatible)
+        if config is None:
+            # Create config but allow max_cache_size override for backward compatibility
+            self._config = Context7Config()
+            if max_cache_size != 1000:  # User specified a custom cache size
+                self._config.max_cache_size = max_cache_size
+        else:
+            self._config = config
+            
         logger.info(f"Context7Manager initialized with config: {self._config.to_dict()}")
         
         # Cache and tracking
-=======
-    def __init__(self, max_cache_size: int = 1000, mcp_client: Optional[Any] = None):
-        if mcp_client and not hasattr(mcp_client, 'call_tool'):
-            raise ValueError("Invalid MCP client provided to Context7Manager")
->>>>>>> bc8720ba
         self._cache: Dict[str, Dict[str, Any]] = {}
         self._current_memory_usage = 0
         self._cache_hits = 0
@@ -116,7 +118,6 @@
         self._context7_resolve_failure = 0
         self._context7_docs_success = 0
         self._context7_docs_failure = 0
-<<<<<<< HEAD
         self._rate_limit_tracker: Dict[str, List[float]] = {}
         
         # Circuit breaker for external API calls
@@ -127,11 +128,7 @@
         
         # External dependencies
         self._knowledge_base: Optional[Dict[str, Any]] = None
-        self._mcp_client = mcp_client
-=======
-        self._knowledge_base: Optional[Dict[str, Any]] = None
         self._mcp_client = mcp_client  # MCP client for Context7 API calls
->>>>>>> bc8720ba
         self._load_knowledge_base()
     
     def _load_knowledge_base(self) -> None:
@@ -675,34 +672,33 @@
                 "status": "error",
                 "message": f"An unexpected error occurred while fetching documentation for {library_id}",
                 "details": str(e)
-<<<<<<< HEAD
             }
     
-    @mcp.tool(
-        name="get_context7_system_status", 
-        description="Get Context7 integration system status including configuration and health"
-    )
-    async def get_context7_system_status() -> Dict[str, Any]:
-        """
-        Get comprehensive Context7 system status.
-        
-        Returns:
-            System status including configuration, cache stats, circuit breaker state, and health metrics
-        """
-        try:
-            return {
-                "status": "success",
-                "system_status": context7_manager.get_system_status(),
-                "message": "Context7 system status retrieved successfully"
-            }
-        except Exception as e:
-            logger.error(f"Error getting Context7 system status: {e}")
-            return {
-                "status": "error", 
-                "message": f"Failed to get system status: {str(e)}"
-=======
->>>>>>> bc8720ba
-            }
+    # Developer/Debug tool - only expose in development mode
+    if os.getenv("VIBE_CHECK_DEBUG_MODE", "false").lower() == "true":
+        @mcp.tool(
+            name="get_context7_system_status", 
+            description="[DEBUG] Get Context7 integration system status including configuration and health"
+        )
+        async def get_context7_system_status() -> Dict[str, Any]:
+            """
+            Get comprehensive Context7 system status (DEBUG MODE ONLY).
+            
+            Returns:
+                System status including configuration, cache stats, circuit breaker state, and health metrics
+            """
+            try:
+                return {
+                    "status": "success",
+                    "system_status": context7_manager.get_system_status(),
+                    "message": "Context7 system status retrieved successfully (DEBUG MODE)"
+                }
+            except Exception as e:
+                logger.error(f"Error getting Context7 system status: {e}")
+                return {
+                    "status": "error", 
+                    "message": f"Failed to get system status: {str(e)}"
+                }
     
     @mcp.tool(
         name="get_hybrid_library_context",
