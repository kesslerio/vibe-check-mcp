--- conflicted
+++ resolved
@@ -1,21 +1,3 @@
-<<<<<<< HEAD
-from __future__ import annotations
-
-import asyncio
-from typing import Any
-
-from .main import run_server, main
-from .core import mcp, FastMCP
-from .transport import detect_transport_mode
-from .registry import ensure_tools_registered
-from .tools import get_local_tool_names
-from .tools.text_analysis import demo_analyze_text, analyze_text_nollm
-from .tools.system import (
-    server_status,
-    get_telemetry_summary,
-    list_registered_tools,
-)
-=======
 """Public exports for the :mod:`vibe_check.server` package.
 
 This module centralises the objects that external callers rely on so that
@@ -28,22 +10,28 @@
 example during ``python -c"from vibe_check.server import *"``).
 """
 
+from __future__ import annotations
+
+import asyncio
+from typing import Any
+
 from .main import run_server, main
 from .core import FastMCP, get_mcp_instance, mcp
 from .transport import detect_transport_mode
-from .registry import register_all_tools
-from .tools.text_analysis import demo_analyze_text
-from .tools.system import server_status, get_telemetry_summary
->>>>>>> e1a8ce5e
+from .registry import ensure_tools_registered, register_all_tools
+from .tools import get_local_tool_names
+from .tools.text_analysis import demo_analyze_text, analyze_text_nollm
+from .tools.system import (
+    server_status,
+    get_telemetry_summary,
+    list_registered_tools,
+)
 from .tools.integration_decisions import check_integration_alternatives
 from .tools.mentor.core import vibe_check_mentor
 from vibe_check.tools.vibe_mentor import get_mentor_engine
 
 analyze_text_demo = demo_analyze_text
 """Backward compatible alias used throughout the test-suite."""
-
-app = mcp
-"""Expose the FastMCP instance under the historical ``app`` name."""
 
 ensure_tools_registered(mcp)
 
@@ -71,6 +59,7 @@
 
 server = MCPServerHandle(mcp)
 app = server
+"""Expose the FastMCP instance under the historical ``app`` name."""
 
 __all__ = [
     "run_server",
@@ -79,16 +68,13 @@
     "FastMCP",
     "get_mcp_instance",
     "mcp",
-<<<<<<< HEAD
     "server",
-    "app",
-    "FastMCP",
-=======
     "register_all_tools",
->>>>>>> e1a8ce5e
+    "ensure_tools_registered",
     "detect_transport_mode",
     "analyze_text_demo",
     "demo_analyze_text",
+    "analyze_text_nollm",
     "server_status",
     "get_telemetry_summary",
     "list_registered_tools",
